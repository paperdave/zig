//! This file has to do with parsing and rendering the ZIR text format.

const std = @import("std");
const mem = std.mem;
const Allocator = std.mem.Allocator;
const assert = std.debug.assert;
const BigIntConst = std.math.big.int.Const;
const BigIntMutable = std.math.big.int.Mutable;
const Type = @import("type.zig").Type;
const Value = @import("value.zig").Value;
const TypedValue = @import("TypedValue.zig");
const ir = @import("ir.zig");
const IrModule = @import("Module.zig");

/// These are instructions that correspond to the ZIR text format. See `ir.Inst` for
/// in-memory, analyzed instructions with types and values.
/// We use a table to map these instruction to their respective semantically analyzed
/// instructions because it is possible to have multiple analyses on the same ZIR
/// happening at the same time.
pub const Inst = struct {
    tag: Tag,
    /// Byte offset into the source.
    src: usize,

    /// These names are used directly as the instruction names in the text format.
    pub const Tag = enum {
        /// Arithmetic addition, asserts no integer overflow.
        add,
        /// Twos complement wrapping integer addition.
        addwrap,
        /// Allocates stack local memory. Its lifetime ends when the block ends that contains
        /// this instruction. The operand is the type of the allocated object.
        alloc,
        /// Same as `alloc` except mutable.
        alloc_mut,
        /// Same as `alloc` except the type is inferred.
        alloc_inferred,
        /// Same as `alloc_inferred` except mutable.
        alloc_inferred_mut,
        /// Create an `anyframe->T`.
        anyframe_type,
        /// Array concatenation. `a ++ b`
        array_cat,
        /// Array multiplication `a ** b`
        array_mul,
        /// Create an array type
        array_type,
        /// Create an array type with sentinel
        array_type_sentinel,
        /// Given a pointer to an indexable object, returns the len property. This is
        /// used by for loops. This instruction also emits a for-loop specific instruction
        /// if the indexable object is not indexable.
        indexable_ptr_len,
        /// Function parameter value. These must be first in a function's main block,
        /// in respective order with the parameters.
        arg,
        /// Type coercion.
        as,
        /// Inline assembly.
        @"asm",
        /// Bitwise AND. `&`
        bit_and,
        /// TODO delete this instruction, it has no purpose.
        bitcast,
        /// An arbitrary typed pointer is pointer-casted to a new Pointer.
        /// The destination type is given by LHS. The cast is to be evaluated
        /// as if it were a bit-cast operation from the operand pointer element type to the
        /// provided destination type.
        bitcast_ref,
        /// A typed result location pointer is bitcasted to a new result location pointer.
        /// The new result location pointer has an inferred type.
        bitcast_result_ptr,
        /// Bitwise NOT. `~`
        bit_not,
        /// Bitwise OR. `|`
        bit_or,
        /// A labeled block of code, which can return a value.
        block,
        /// A block of code, which can return a value. There are no instructions that break out of
        /// this block; it is implied that the final instruction is the result.
        block_flat,
        /// Same as `block` but additionally makes the inner instructions execute at comptime.
        block_comptime,
        /// Same as `block_flat` but additionally makes the inner instructions execute at comptime.
        block_comptime_flat,
        /// Boolean AND. See also `bit_and`.
        bool_and,
        /// Boolean NOT. See also `bit_not`.
        bool_not,
        /// Boolean OR. See also `bit_or`.
        bool_or,
        /// Return a value from a `Block`.
        @"break",
        breakpoint,
        /// Same as `break` but without an operand; the operand is assumed to be the void value.
        break_void,
        /// Function call.
        call,
        /// `<`
        cmp_lt,
        /// `<=`
        cmp_lte,
        /// `==`
        cmp_eq,
        /// `>=`
        cmp_gte,
        /// `>`
        cmp_gt,
        /// `!=`
        cmp_neq,
        /// Coerces a result location pointer to a new element type. It is evaluated "backwards"-
        /// as type coercion from the new element type to the old element type.
        /// LHS is destination element type, RHS is result pointer.
        coerce_result_ptr,
        /// Emit an error message and fail compilation.
        compile_error,
        /// Log compile time variables and emit an error message.
        compile_log,
        /// Conditional branch. Splits control flow based on a boolean condition value.
        condbr,
        /// Special case, has no textual representation.
        @"const",
        /// Container field with just the name.
        container_field_named,
        /// Container field with a type and a name,
        container_field_typed,
        /// Container field with all the bells and whistles.
        container_field,
        /// Declares the beginning of a statement. Used for debug info.
        dbg_stmt,
        /// Represents a pointer to a global decl.
        decl_ref,
        /// Represents a pointer to a global decl by string name.
        decl_ref_str,
        /// Equivalent to a decl_ref followed by deref.
        decl_val,
        /// Load the value from a pointer.
        deref,
        /// Arithmetic division. Asserts no integer overflow.
        div,
        /// Given a pointer to an array, slice, or pointer, returns a pointer to the element at
        /// the provided index.
        elem_ptr,
        /// Given an array, slice, or pointer, returns the element at the provided index.
        elem_val,
        /// Emits a compile error if the operand is not `void`.
        ensure_result_used,
        /// Emits a compile error if an error is ignored.
        ensure_result_non_error,
        /// Create a `E!T` type.
        error_union_type,
        /// Create an error set.
        error_set,
        /// Export the provided Decl as the provided name in the compilation's output object file.
        @"export",
        /// Given a pointer to a struct or object that contains virtual fields, returns a pointer
        /// to the named field. The field name is a []const u8. Used by a.b syntax.
        field_ptr,
        /// Given a struct or object that contains virtual fields, returns the named field.
        /// The field name is a []const u8. Used by a.b syntax.
        field_val,
        /// Given a pointer to a struct or object that contains virtual fields, returns a pointer
        /// to the named field. The field name is a comptime instruction. Used by @field.
        field_ptr_named,
        /// Given a struct or object that contains virtual fields, returns the named field.
        /// The field name is a comptime instruction. Used by @field.
        field_val_named,
        /// Convert a larger float type to any other float type, possibly causing a loss of precision.
        floatcast,
        /// Declare a function body.
        @"fn",
        /// Returns a function type.
        fntype,
        /// @import(operand)
        import,
        /// Integer literal.
        int,
        /// Convert an integer value to another integer type, asserting that the destination type
        /// can hold the same mathematical value.
        intcast,
        /// Make an integer type out of signedness and bit count.
        int_type,
        /// Return a boolean false if an optional is null. `x != null`
        is_non_null,
        /// Return a boolean true if an optional is null. `x == null`
        is_null,
        /// Return a boolean false if an optional is null. `x.* != null`
        is_non_null_ptr,
        /// Return a boolean true if an optional is null. `x.* == null`
        is_null_ptr,
        /// Return a boolean true if value is an error
        is_err,
        /// Return a boolean true if dereferenced pointer is an error
        is_err_ptr,
        /// A labeled block of code that loops forever. At the end of the body it is implied
        /// to repeat; no explicit "repeat" instruction terminates loop bodies.
        loop,
        /// Merge two error sets into one, `E1 || E2`.
        merge_error_sets,
        /// Ambiguously remainder division or modulus. If the computation would possibly have
        /// a different value depending on whether the operation is remainder division or modulus,
        /// a compile error is emitted. Otherwise the computation is performed.
        mod_rem,
        /// Arithmetic multiplication. Asserts no integer overflow.
        mul,
        /// Twos complement wrapping integer multiplication.
        mulwrap,
        /// Given a reference to a function and a parameter index, returns the
        /// type of the parameter. TODO what happens when the parameter is `anytype`?
        param_type,
        /// An alternative to using `const` for simple primitive values such as `true` or `u8`.
        /// TODO flatten so that each primitive has its own ZIR Inst Tag.
        primitive,
        /// Convert a pointer to a `usize` integer.
        ptrtoint,
        /// Turns an R-Value into a const L-Value. In other words, it takes a value,
        /// stores it in a memory location, and returns a const pointer to it. If the value
        /// is `comptime`, the memory location is global static constant data. Otherwise,
        /// the memory location is in the stack frame, local to the scope containing the
        /// instruction.
        ref,
        /// Obtains a pointer to the return value.
        ret_ptr,
        /// Obtains the return type of the in-scope function.
        ret_type,
        /// Sends control flow back to the function's callee. Takes an operand as the return value.
        @"return",
        /// Same as `return` but there is no operand; the operand is implicitly the void value.
        return_void,
        /// Changes the maximum number of backwards branches that compile-time
        /// code execution can use before giving up and making a compile error.
        set_eval_branch_quota,
        /// Integer shift-left. Zeroes are shifted in from the right hand side.
        shl,
        /// Integer shift-right. Arithmetic or logical depending on the signedness of the integer type.
        shr,
        /// Create a const pointer type with element type T. `*const T`
        single_const_ptr_type,
        /// Create a mutable pointer type with element type T. `*T`
        single_mut_ptr_type,
        /// Create a const pointer type with element type T. `[*]const T`
        many_const_ptr_type,
        /// Create a mutable pointer type with element type T. `[*]T`
        many_mut_ptr_type,
        /// Create a const pointer type with element type T. `[*c]const T`
        c_const_ptr_type,
        /// Create a mutable pointer type with element type T. `[*c]T`
        c_mut_ptr_type,
        /// Create a mutable slice type with element type T. `[]T`
        mut_slice_type,
        /// Create a const slice type with element type T. `[]T`
        const_slice_type,
        /// Create a pointer type with attributes
        ptr_type,
        /// Each `store_to_inferred_ptr` puts the type of the stored value into a set,
        /// and then `resolve_inferred_alloc` triggers peer type resolution on the set.
        /// The operand is a `alloc_inferred` or `alloc_inferred_mut` instruction, which
        /// is the allocation that needs to have its type inferred.
        resolve_inferred_alloc,
        /// Slice operation `array_ptr[start..end:sentinel]`
        slice,
        /// Slice operation with just start `lhs[rhs..]`
        slice_start,
        /// Write a value to a pointer. For loading, see `deref`.
        store,
        /// Same as `store` but the type of the value being stored will be used to infer
        /// the block type. The LHS is the pointer to store to.
        store_to_block_ptr,
        /// Same as `store` but the type of the value being stored will be used to infer
        /// the pointer type.
        store_to_inferred_ptr,
        /// String Literal. Makes an anonymous Decl and then takes a pointer to it.
        str,
        /// Create a struct type.
        struct_type,
        /// Arithmetic subtraction. Asserts no integer overflow.
        sub,
        /// Twos complement wrapping integer subtraction.
        subwrap,
        /// Returns the type of a value.
        typeof,
        /// Is the builtin @TypeOf which returns the type after peertype resolution of one or more params
        typeof_peer,
        /// Asserts control-flow will not reach this instruction. Not safety checked - the compiler
        /// will assume the correctness of this instruction.
        unreachable_unsafe,
        /// Asserts control-flow will not reach this instruction. In safety-checked modes,
        /// this will generate a call to the panic function unless it can be proven unreachable
        /// by the compiler.
        unreachable_safe,
        /// Bitwise XOR. `^`
        xor,
        /// Create an optional type '?T'
        optional_type,
        /// Create a union type.
        union_type,
        /// ?T => T with safety.
        /// Given an optional value, returns the payload value, with a safety check that
        /// the value is non-null. Used for `orelse`, `if` and `while`.
        optional_payload_safe,
        /// ?T => T without safety.
        /// Given an optional value, returns the payload value. No safety checks.
        optional_payload_unsafe,
        /// *?T => *T with safety.
        /// Given a pointer to an optional value, returns a pointer to the payload value,
        /// with a safety check that the value is non-null. Used for `orelse`, `if` and `while`.
        optional_payload_safe_ptr,
        /// *?T => *T without safety.
        /// Given a pointer to an optional value, returns a pointer to the payload value.
        /// No safety checks.
        optional_payload_unsafe_ptr,
        /// E!T => T with safety.
        /// Given an error union value, returns the payload value, with a safety check
        /// that the value is not an error. Used for catch, if, and while.
        err_union_payload_safe,
        /// E!T => T without safety.
        /// Given an error union value, returns the payload value. No safety checks.
        err_union_payload_unsafe,
        /// *E!T => *T with safety.
        /// Given a pointer to an error union value, returns a pointer to the payload value,
        /// with a safety check that the value is not an error. Used for catch, if, and while.
        err_union_payload_safe_ptr,
        /// *E!T => *T without safety.
        /// Given a pointer to a error union value, returns a pointer to the payload value.
        /// No safety checks.
        err_union_payload_unsafe_ptr,
        /// E!T => E without safety.
        /// Given an error union value, returns the error code. No safety checks.
        err_union_code,
        /// *E!T => E without safety.
        /// Given a pointer to an error union value, returns the error code. No safety checks.
        err_union_code_ptr,
        /// Takes a *E!T and raises a compiler error if T != void
        ensure_err_payload_void,
        /// Create a enum literal,
        enum_literal,
        /// Create an enum type.
        enum_type,
        /// Does nothing; returns a void value.
        void_value,
        /// A switch expression.
        switchbr,
        /// A range in a switch case, `lhs...rhs`.
        /// Only checks that `lhs >= rhs` if they are ints, everything else is
        /// validated by the .switch instruction.
        switch_range,

        pub fn Type(tag: Tag) type {
            return switch (tag) {
                .alloc_inferred,
                .alloc_inferred_mut,
                .breakpoint,
                .dbg_stmt,
                .return_void,
                .ret_ptr,
                .ret_type,
<<<<<<< HEAD
                .unreach_nocheck,
                .@"unreachable",
                .arg,
=======
                .unreachable_unsafe,
                .unreachable_safe,
                .void_value,
>>>>>>> d3565ed6
                => NoOp,

                .alloc,
                .alloc_mut,
                .bool_not,
                .compile_error,
                .deref,
                .@"return",
                .is_null,
                .is_non_null,
                .is_null_ptr,
                .is_non_null_ptr,
                .is_err,
                .is_err_ptr,
                .ptrtoint,
                .ensure_result_used,
                .ensure_result_non_error,
                .bitcast_result_ptr,
                .ref,
                .bitcast_ref,
                .typeof,
                .resolve_inferred_alloc,
                .single_const_ptr_type,
                .single_mut_ptr_type,
                .many_const_ptr_type,
                .many_mut_ptr_type,
                .c_const_ptr_type,
                .c_mut_ptr_type,
                .mut_slice_type,
                .const_slice_type,
                .optional_type,
                .optional_payload_safe,
                .optional_payload_unsafe,
                .optional_payload_safe_ptr,
                .optional_payload_unsafe_ptr,
                .err_union_payload_safe,
                .err_union_payload_unsafe,
                .err_union_payload_safe_ptr,
                .err_union_payload_unsafe_ptr,
                .err_union_code,
                .err_union_code_ptr,
                .ensure_err_payload_void,
                .anyframe_type,
                .bit_not,
                .import,
                .set_eval_branch_quota,
                .indexable_ptr_len,
                => UnOp,

                .add,
                .addwrap,
                .array_cat,
                .array_mul,
                .array_type,
                .bit_and,
                .bit_or,
                .bool_and,
                .bool_or,
                .div,
                .mod_rem,
                .mul,
                .mulwrap,
                .shl,
                .shr,
                .store,
                .store_to_block_ptr,
                .store_to_inferred_ptr,
                .sub,
                .subwrap,
                .cmp_lt,
                .cmp_lte,
                .cmp_eq,
                .cmp_gte,
                .cmp_gt,
                .cmp_neq,
                .as,
                .floatcast,
                .intcast,
                .bitcast,
                .coerce_result_ptr,
                .xor,
                .error_union_type,
                .merge_error_sets,
                .slice_start,
                .switch_range,
                => BinOp,

                .block,
                .block_flat,
                .block_comptime,
                .block_comptime_flat,
                => Block,

                .array_type_sentinel => ArrayTypeSentinel,
                .@"break" => Break,
                .break_void => BreakVoid,
                .call => Call,
                .decl_ref => DeclRef,
                .decl_ref_str => DeclRefStr,
                .decl_val => DeclVal,
                .compile_log => CompileLog,
                .loop => Loop,
                .@"const" => Const,
                .str => Str,
                .int => Int,
                .int_type => IntType,
                .field_ptr, .field_val => Field,
                .field_ptr_named, .field_val_named => FieldNamed,
                .@"asm" => Asm,
                .@"fn" => Fn,
                .@"export" => Export,
                .param_type => ParamType,
                .primitive => Primitive,
                .fntype => FnType,
                .elem_ptr, .elem_val => Elem,
                .condbr => CondBr,
                .ptr_type => PtrType,
                .enum_literal => EnumLiteral,
                .error_set => ErrorSet,
                .slice => Slice,
                .typeof_peer => TypeOfPeer,
                .container_field_named => ContainerFieldNamed,
                .container_field_typed => ContainerFieldTyped,
                .container_field => ContainerField,
                .enum_type => EnumType,
                .union_type => UnionType,
                .struct_type => StructType,
                .switchbr => SwitchBr,
            };
        }

        /// Returns whether the instruction is one of the control flow "noreturn" types.
        /// Function calls do not count.
        pub fn isNoReturn(tag: Tag) bool {
            return switch (tag) {
                .add,
                .addwrap,
                .alloc,
                .alloc_mut,
                .alloc_inferred,
                .alloc_inferred_mut,
                .array_cat,
                .array_mul,
                .array_type,
                .array_type_sentinel,
                .indexable_ptr_len,
                .arg,
                .as,
                .@"asm",
                .bit_and,
                .bitcast,
                .bitcast_ref,
                .bitcast_result_ptr,
                .bit_or,
                .block,
                .block_flat,
                .block_comptime,
                .block_comptime_flat,
                .bool_not,
                .bool_and,
                .bool_or,
                .breakpoint,
                .call,
                .cmp_lt,
                .cmp_lte,
                .cmp_eq,
                .cmp_gte,
                .cmp_gt,
                .cmp_neq,
                .coerce_result_ptr,
                .@"const",
                .dbg_stmt,
                .decl_ref,
                .decl_ref_str,
                .decl_val,
                .deref,
                .div,
                .elem_ptr,
                .elem_val,
                .ensure_result_used,
                .ensure_result_non_error,
                .@"export",
                .floatcast,
                .field_ptr,
                .field_val,
                .field_ptr_named,
                .field_val_named,
                .@"fn",
                .fntype,
                .int,
                .intcast,
                .int_type,
                .is_non_null,
                .is_null,
                .is_non_null_ptr,
                .is_null_ptr,
                .is_err,
                .is_err_ptr,
                .mod_rem,
                .mul,
                .mulwrap,
                .param_type,
                .primitive,
                .ptrtoint,
                .ref,
                .ret_ptr,
                .ret_type,
                .shl,
                .shr,
                .single_const_ptr_type,
                .single_mut_ptr_type,
                .many_const_ptr_type,
                .many_mut_ptr_type,
                .c_const_ptr_type,
                .c_mut_ptr_type,
                .mut_slice_type,
                .const_slice_type,
                .store,
                .store_to_block_ptr,
                .store_to_inferred_ptr,
                .str,
                .sub,
                .subwrap,
                .typeof,
                .xor,
                .optional_type,
                .optional_payload_safe,
                .optional_payload_unsafe,
                .optional_payload_safe_ptr,
                .optional_payload_unsafe_ptr,
                .err_union_payload_safe,
                .err_union_payload_unsafe,
                .err_union_payload_safe_ptr,
                .err_union_payload_unsafe_ptr,
                .err_union_code,
                .err_union_code_ptr,
                .ptr_type,
                .ensure_err_payload_void,
                .enum_literal,
                .merge_error_sets,
                .anyframe_type,
                .error_union_type,
                .bit_not,
                .error_set,
                .slice,
                .slice_start,
                .import,
                .typeof_peer,
                .resolve_inferred_alloc,
                .set_eval_branch_quota,
                .compile_log,
                .enum_type,
                .union_type,
                .struct_type,
                .void_value,
                .switch_range,
                .switchbr,
                => false,

                .@"break",
                .break_void,
                .condbr,
                .compile_error,
                .@"return",
                .return_void,
                .unreachable_unsafe,
                .unreachable_safe,
                .loop,
                .container_field_named,
                .container_field_typed,
                .container_field,
                => true,
            };
        }
    };

    /// Prefer `castTag` to this.
    pub fn cast(base: *Inst, comptime T: type) ?*T {
        if (@hasField(T, "base_tag")) {
            return base.castTag(T.base_tag);
        }
        inline for (@typeInfo(Tag).Enum.fields) |field| {
            const tag = @intToEnum(Tag, field.value);
            if (base.tag == tag) {
                if (T == tag.Type()) {
                    return @fieldParentPtr(T, "base", base);
                }
                return null;
            }
        }
        unreachable;
    }

    pub fn castTag(base: *Inst, comptime tag: Tag) ?*tag.Type() {
        if (base.tag == tag) {
            return @fieldParentPtr(tag.Type(), "base", base);
        }
        return null;
    }

    pub const NoOp = struct {
        base: Inst,

        positionals: struct {},
        kw_args: struct {},
    };

    pub const UnOp = struct {
        base: Inst,

        positionals: struct {
            operand: *Inst,
        },
        kw_args: struct {},
    };

    pub const BinOp = struct {
        base: Inst,

        positionals: struct {
            lhs: *Inst,
            rhs: *Inst,
        },
        kw_args: struct {},
    };

    pub const Block = struct {
        pub const base_tag = Tag.block;
        base: Inst,

        positionals: struct {
            body: Body,
        },
        kw_args: struct {},
    };

    pub const Break = struct {
        pub const base_tag = Tag.@"break";
        base: Inst,

        positionals: struct {
            block: *Block,
            operand: *Inst,
        },
        kw_args: struct {},
    };

    pub const BreakVoid = struct {
        pub const base_tag = Tag.break_void;
        base: Inst,

        positionals: struct {
            block: *Block,
        },
        kw_args: struct {},
    };

    pub const Call = struct {
        pub const base_tag = Tag.call;
        base: Inst,

        positionals: struct {
            func: *Inst,
            args: []*Inst,
        },
        kw_args: struct {
            modifier: std.builtin.CallOptions.Modifier = .auto,
        },
    };

    pub const DeclRef = struct {
        pub const base_tag = Tag.decl_ref;
        base: Inst,

        positionals: struct {
            decl: *IrModule.Decl,
        },
        kw_args: struct {},
    };

    pub const DeclRefStr = struct {
        pub const base_tag = Tag.decl_ref_str;
        base: Inst,

        positionals: struct {
            name: *Inst,
        },
        kw_args: struct {},
    };

    pub const DeclVal = struct {
        pub const base_tag = Tag.decl_val;
        base: Inst,

        positionals: struct {
            decl: *IrModule.Decl,
        },
        kw_args: struct {},
    };

    pub const CompileLog = struct {
        pub const base_tag = Tag.compile_log;
        base: Inst,

        positionals: struct {
            to_log: []*Inst,
        },
        kw_args: struct {},
    };

    pub const Const = struct {
        pub const base_tag = Tag.@"const";
        base: Inst,

        positionals: struct {
            typed_value: TypedValue,
        },
        kw_args: struct {},
    };

    pub const Str = struct {
        pub const base_tag = Tag.str;
        base: Inst,

        positionals: struct {
            bytes: []const u8,
        },
        kw_args: struct {},
    };

    pub const Int = struct {
        pub const base_tag = Tag.int;
        base: Inst,

        positionals: struct {
            int: BigIntConst,
        },
        kw_args: struct {},
    };

    pub const Loop = struct {
        pub const base_tag = Tag.loop;
        base: Inst,

        positionals: struct {
            body: Body,
        },
        kw_args: struct {},
    };

    pub const Field = struct {
        base: Inst,

        positionals: struct {
            object: *Inst,
            field_name: []const u8,
        },
        kw_args: struct {},
    };

    pub const FieldNamed = struct {
        base: Inst,

        positionals: struct {
            object: *Inst,
            field_name: *Inst,
        },
        kw_args: struct {},
    };

    pub const Asm = struct {
        pub const base_tag = Tag.@"asm";
        base: Inst,

        positionals: struct {
            asm_source: *Inst,
            return_type: *Inst,
        },
        kw_args: struct {
            @"volatile": bool = false,
            output: ?*Inst = null,
            inputs: []*Inst = &[0]*Inst{},
            clobbers: []*Inst = &[0]*Inst{},
            args: []*Inst = &[0]*Inst{},
        },
    };

    pub const Fn = struct {
        pub const base_tag = Tag.@"fn";
        base: Inst,

        positionals: struct {
            fn_type: *Inst,
            body: Body,
        },
        kw_args: struct {},
    };

    pub const FnType = struct {
        pub const base_tag = Tag.fntype;
        base: Inst,

        positionals: struct {
            param_types: []*Inst,
            return_type: *Inst,
            cc: *Inst,
        },
        kw_args: struct {},
    };

    pub const IntType = struct {
        pub const base_tag = Tag.int_type;
        base: Inst,

        positionals: struct {
            signed: *Inst,
            bits: *Inst,
        },
        kw_args: struct {},
    };

    pub const Export = struct {
        pub const base_tag = Tag.@"export";
        base: Inst,

        positionals: struct {
            symbol_name: *Inst,
            decl_name: []const u8,
        },
        kw_args: struct {},
    };

    pub const ParamType = struct {
        pub const base_tag = Tag.param_type;
        base: Inst,

        positionals: struct {
            func: *Inst,
            arg_index: usize,
        },
        kw_args: struct {},
    };

    pub const Primitive = struct {
        pub const base_tag = Tag.primitive;
        base: Inst,

        positionals: struct {
            tag: Builtin,
        },
        kw_args: struct {},

        pub const Builtin = enum {
            i8,
            u8,
            i16,
            u16,
            i32,
            u32,
            i64,
            u64,
            isize,
            usize,
            c_short,
            c_ushort,
            c_int,
            c_uint,
            c_long,
            c_ulong,
            c_longlong,
            c_ulonglong,
            c_longdouble,
            c_void,
            f16,
            f32,
            f64,
            f128,
            bool,
            void,
            noreturn,
            type,
            anyerror,
            comptime_int,
            comptime_float,
            @"true",
            @"false",
            @"null",
            @"undefined",
            void_value,

            pub fn toTypedValue(self: Builtin) TypedValue {
                return switch (self) {
                    .i8 => .{ .ty = Type.initTag(.type), .val = Value.initTag(.i8_type) },
                    .u8 => .{ .ty = Type.initTag(.type), .val = Value.initTag(.u8_type) },
                    .i16 => .{ .ty = Type.initTag(.type), .val = Value.initTag(.i16_type) },
                    .u16 => .{ .ty = Type.initTag(.type), .val = Value.initTag(.u16_type) },
                    .i32 => .{ .ty = Type.initTag(.type), .val = Value.initTag(.i32_type) },
                    .u32 => .{ .ty = Type.initTag(.type), .val = Value.initTag(.u32_type) },
                    .i64 => .{ .ty = Type.initTag(.type), .val = Value.initTag(.i64_type) },
                    .u64 => .{ .ty = Type.initTag(.type), .val = Value.initTag(.u64_type) },
                    .isize => .{ .ty = Type.initTag(.type), .val = Value.initTag(.isize_type) },
                    .usize => .{ .ty = Type.initTag(.type), .val = Value.initTag(.usize_type) },
                    .c_short => .{ .ty = Type.initTag(.type), .val = Value.initTag(.c_short_type) },
                    .c_ushort => .{ .ty = Type.initTag(.type), .val = Value.initTag(.c_ushort_type) },
                    .c_int => .{ .ty = Type.initTag(.type), .val = Value.initTag(.c_int_type) },
                    .c_uint => .{ .ty = Type.initTag(.type), .val = Value.initTag(.c_uint_type) },
                    .c_long => .{ .ty = Type.initTag(.type), .val = Value.initTag(.c_long_type) },
                    .c_ulong => .{ .ty = Type.initTag(.type), .val = Value.initTag(.c_ulong_type) },
                    .c_longlong => .{ .ty = Type.initTag(.type), .val = Value.initTag(.c_longlong_type) },
                    .c_ulonglong => .{ .ty = Type.initTag(.type), .val = Value.initTag(.c_ulonglong_type) },
                    .c_longdouble => .{ .ty = Type.initTag(.type), .val = Value.initTag(.c_longdouble_type) },
                    .c_void => .{ .ty = Type.initTag(.type), .val = Value.initTag(.c_void_type) },
                    .f16 => .{ .ty = Type.initTag(.type), .val = Value.initTag(.f16_type) },
                    .f32 => .{ .ty = Type.initTag(.type), .val = Value.initTag(.f32_type) },
                    .f64 => .{ .ty = Type.initTag(.type), .val = Value.initTag(.f64_type) },
                    .f128 => .{ .ty = Type.initTag(.type), .val = Value.initTag(.f128_type) },
                    .bool => .{ .ty = Type.initTag(.type), .val = Value.initTag(.bool_type) },
                    .void => .{ .ty = Type.initTag(.type), .val = Value.initTag(.void_type) },
                    .noreturn => .{ .ty = Type.initTag(.type), .val = Value.initTag(.noreturn_type) },
                    .type => .{ .ty = Type.initTag(.type), .val = Value.initTag(.type_type) },
                    .anyerror => .{ .ty = Type.initTag(.type), .val = Value.initTag(.anyerror_type) },
                    .comptime_int => .{ .ty = Type.initTag(.type), .val = Value.initTag(.comptime_int_type) },
                    .comptime_float => .{ .ty = Type.initTag(.type), .val = Value.initTag(.comptime_float_type) },
                    .@"true" => .{ .ty = Type.initTag(.bool), .val = Value.initTag(.bool_true) },
                    .@"false" => .{ .ty = Type.initTag(.bool), .val = Value.initTag(.bool_false) },
                    .@"null" => .{ .ty = Type.initTag(.@"null"), .val = Value.initTag(.null_value) },
                    .@"undefined" => .{ .ty = Type.initTag(.@"undefined"), .val = Value.initTag(.undef) },
                    .void_value => .{ .ty = Type.initTag(.void), .val = Value.initTag(.void_value) },
                };
            }
        };
    };

    pub const Elem = struct {
        base: Inst,

        positionals: struct {
            array: *Inst,
            index: *Inst,
        },
        kw_args: struct {},
    };

    pub const CondBr = struct {
        pub const base_tag = Tag.condbr;
        base: Inst,

        positionals: struct {
            condition: *Inst,
            then_body: Body,
            else_body: Body,
        },
        kw_args: struct {},
    };

    pub const PtrType = struct {
        pub const base_tag = Tag.ptr_type;
        base: Inst,

        positionals: struct {
            child_type: *Inst,
        },
        kw_args: struct {
            @"allowzero": bool = false,
            @"align": ?*Inst = null,
            align_bit_start: ?*Inst = null,
            align_bit_end: ?*Inst = null,
            mutable: bool = true,
            @"volatile": bool = false,
            sentinel: ?*Inst = null,
            size: std.builtin.TypeInfo.Pointer.Size = .One,
        },
    };

    pub const ArrayTypeSentinel = struct {
        pub const base_tag = Tag.array_type_sentinel;
        base: Inst,

        positionals: struct {
            len: *Inst,
            sentinel: *Inst,
            elem_type: *Inst,
        },
        kw_args: struct {},
    };

    pub const EnumLiteral = struct {
        pub const base_tag = Tag.enum_literal;
        base: Inst,

        positionals: struct {
            name: []const u8,
        },
        kw_args: struct {},
    };

    pub const ErrorSet = struct {
        pub const base_tag = Tag.error_set;
        base: Inst,

        positionals: struct {
            fields: [][]const u8,
        },
        kw_args: struct {},
    };

    pub const Slice = struct {
        pub const base_tag = Tag.slice;
        base: Inst,

        positionals: struct {
            array_ptr: *Inst,
            start: *Inst,
        },
        kw_args: struct {
            end: ?*Inst = null,
            sentinel: ?*Inst = null,
        },
    };

    pub const TypeOfPeer = struct {
        pub const base_tag = .typeof_peer;
        base: Inst,
        positionals: struct {
            items: []*Inst,
        },
        kw_args: struct {},
    };

    pub const ContainerFieldNamed = struct {
        pub const base_tag = Tag.container_field_named;
        base: Inst,

        positionals: struct {
            bytes: []const u8,
        },
        kw_args: struct {},
    };

    pub const ContainerFieldTyped = struct {
        pub const base_tag = Tag.container_field_typed;
        base: Inst,

        positionals: struct {
            bytes: []const u8,
            ty: *Inst,
        },
        kw_args: struct {},
    };

    pub const ContainerField = struct {
        pub const base_tag = Tag.container_field;
        base: Inst,

        positionals: struct {
            bytes: []const u8,
        },
        kw_args: struct {
            ty: ?*Inst = null,
            init: ?*Inst = null,
            alignment: ?*Inst = null,
            is_comptime: bool = false,
        },
    };

    pub const EnumType = struct {
        pub const base_tag = Tag.enum_type;
        base: Inst,

        positionals: struct {
            fields: []*Inst,
        },
        kw_args: struct {
            tag_type: ?*Inst = null,
            layout: std.builtin.TypeInfo.ContainerLayout = .Auto,
        },
    };

    pub const StructType = struct {
        pub const base_tag = Tag.struct_type;
        base: Inst,

        positionals: struct {
            fields: []*Inst,
        },
        kw_args: struct {
            layout: std.builtin.TypeInfo.ContainerLayout = .Auto,
        },
    };

    pub const UnionType = struct {
        pub const base_tag = Tag.union_type;
        base: Inst,

        positionals: struct {
            fields: []*Inst,
        },
        kw_args: struct {
            init_inst: ?*Inst = null,
            init_kind: InitKind = .none,
            layout: std.builtin.TypeInfo.ContainerLayout = .Auto,
        },

        // TODO error: values of type '(enum literal)' must be comptime known
        pub const InitKind = enum {
            enum_type,
            tag_type,
            none,
        };
    };

    pub const SwitchBr = struct {
        pub const base_tag = Tag.switchbr;
        base: Inst,

        positionals: struct {
            target: *Inst,
            /// List of all individual items and ranges
            items: []*Inst,
            cases: []Case,
            else_body: Body,
        },
        kw_args: struct {
            /// Pointer to first range if such exists.
            range: ?*Inst = null,
            special_prong: SpecialProng = .none,
        },

        // Not anonymous due to stage1 limitations
        pub const SpecialProng = enum {
            none,
            @"else",
            underscore,
        };

        pub const Case = struct {
            item: *Inst,
            body: Body,
        };
    };
};

pub const ErrorMsg = struct {
    byte_offset: usize,
    msg: []const u8,
};

pub const Body = struct {
    instructions: []*Inst,
};

pub const Module = struct {
    decls: []*Decl,
    arena: std.heap.ArenaAllocator,
    error_msg: ?ErrorMsg = null,
    metadata: std.AutoHashMap(*Inst, MetaData),
    body_metadata: std.AutoHashMap(*Body, BodyMetaData),

    pub const Decl = struct {
        name: []const u8,

        /// Hash of slice into the source of the part after the = and before the next instruction.
        contents_hash: std.zig.SrcHash,

        inst: *Inst,
    };

    pub const MetaData = struct {
        deaths: ir.Inst.DeathsInt,
        addr: usize,
    };

    pub const BodyMetaData = struct {
        deaths: []*Inst,
    };

    pub fn deinit(self: *Module, allocator: *Allocator) void {
        self.metadata.deinit();
        self.body_metadata.deinit();
        allocator.free(self.decls);
        self.arena.deinit();
        self.* = undefined;
    }

    /// This is a debugging utility for rendering the tree to stderr.
    pub fn dump(self: Module) void {
        self.writeToStream(std.heap.page_allocator, std.io.getStdErr().writer()) catch {};
    }

    const DeclAndIndex = struct {
        decl: *Decl,
        index: usize,
    };

    /// TODO Look into making a table to speed this up.
    pub fn findDecl(self: Module, name: []const u8) ?DeclAndIndex {
        for (self.decls) |decl, i| {
            if (mem.eql(u8, decl.name, name)) {
                return DeclAndIndex{
                    .decl = decl,
                    .index = i,
                };
            }
        }
        return null;
    }

    pub fn findInstDecl(self: Module, inst: *Inst) ?DeclAndIndex {
        for (self.decls) |decl, i| {
            if (decl.inst == inst) {
                return DeclAndIndex{
                    .decl = decl,
                    .index = i,
                };
            }
        }
        return null;
    }

    /// The allocator is used for temporary storage, but this function always returns
    /// with no resources allocated.
    pub fn writeToStream(self: Module, allocator: *Allocator, stream: anytype) !void {
        var write = Writer{
            .module = &self,
            .inst_table = InstPtrTable.init(allocator),
            .block_table = std.AutoHashMap(*Inst.Block, []const u8).init(allocator),
            .loop_table = std.AutoHashMap(*Inst.Loop, []const u8).init(allocator),
            .arena = std.heap.ArenaAllocator.init(allocator),
            .indent = 2,
            .next_instr_index = undefined,
        };
        defer write.arena.deinit();
        defer write.inst_table.deinit();
        defer write.block_table.deinit();
        defer write.loop_table.deinit();

        // First, build a map of *Inst to @ or % indexes
        try write.inst_table.ensureCapacity(@intCast(u32, self.decls.len));

        for (self.decls) |decl, decl_i| {
            try write.inst_table.putNoClobber(decl.inst, .{ .inst = decl.inst, .index = null, .name = decl.name });
        }

        for (self.decls) |decl, i| {
            write.next_instr_index = 0;
            try stream.print("@{s} ", .{decl.name});
            try write.writeInstToStream(stream, decl.inst);
            try stream.writeByte('\n');
        }
    }
};

const InstPtrTable = std.AutoHashMap(*Inst, struct { inst: *Inst, index: ?usize, name: []const u8 });

const Writer = struct {
    module: *const Module,
    inst_table: InstPtrTable,
    block_table: std.AutoHashMap(*Inst.Block, []const u8),
    loop_table: std.AutoHashMap(*Inst.Loop, []const u8),
    arena: std.heap.ArenaAllocator,
    indent: usize,
    next_instr_index: usize,

    fn writeInstToStream(
        self: *Writer,
        stream: anytype,
        inst: *Inst,
    ) (@TypeOf(stream).Error || error{OutOfMemory})!void {
        inline for (@typeInfo(Inst.Tag).Enum.fields) |enum_field| {
            const expected_tag = @field(Inst.Tag, enum_field.name);
            if (inst.tag == expected_tag) {
                return self.writeInstToStreamGeneric(stream, expected_tag, inst);
            }
        }
        unreachable; // all tags handled
    }

    fn writeInstToStreamGeneric(
        self: *Writer,
        stream: anytype,
        comptime inst_tag: Inst.Tag,
        base: *Inst,
    ) (@TypeOf(stream).Error || error{OutOfMemory})!void {
        const SpecificInst = inst_tag.Type();
        const inst = @fieldParentPtr(SpecificInst, "base", base);
        const Positionals = @TypeOf(inst.positionals);
        try stream.writeAll("= " ++ @tagName(inst_tag) ++ "(");
        const pos_fields = @typeInfo(Positionals).Struct.fields;
        inline for (pos_fields) |arg_field, i| {
            if (i != 0) {
                try stream.writeAll(", ");
            }
            try self.writeParamToStream(stream, &@field(inst.positionals, arg_field.name));
        }

        comptime var need_comma = pos_fields.len != 0;
        const KW_Args = @TypeOf(inst.kw_args);
        inline for (@typeInfo(KW_Args).Struct.fields) |arg_field, i| {
            if (@typeInfo(arg_field.field_type) == .Optional) {
                if (@field(inst.kw_args, arg_field.name)) |non_optional| {
                    if (need_comma) try stream.writeAll(", ");
                    try stream.print("{s}=", .{arg_field.name});
                    try self.writeParamToStream(stream, &non_optional);
                    need_comma = true;
                }
            } else {
                if (need_comma) try stream.writeAll(", ");
                try stream.print("{s}=", .{arg_field.name});
                try self.writeParamToStream(stream, &@field(inst.kw_args, arg_field.name));
                need_comma = true;
            }
        }

        try stream.writeByte(')');
    }

    fn writeParamToStream(self: *Writer, stream: anytype, param_ptr: anytype) !void {
        const param = param_ptr.*;
        if (@typeInfo(@TypeOf(param)) == .Enum) {
            return stream.writeAll(@tagName(param));
        }
        switch (@TypeOf(param)) {
            *Inst => return self.writeInstParamToStream(stream, param),
            []*Inst => {
                try stream.writeByte('[');
                for (param) |inst, i| {
                    if (i != 0) {
                        try stream.writeAll(", ");
                    }
                    try self.writeInstParamToStream(stream, inst);
                }
                try stream.writeByte(']');
            },
            Body => {
                try stream.writeAll("{\n");
                if (self.module.body_metadata.get(param_ptr)) |metadata| {
                    if (metadata.deaths.len > 0) {
                        try stream.writeByteNTimes(' ', self.indent);
                        try stream.writeAll("; deaths={");
                        for (metadata.deaths) |death, i| {
                            if (i != 0) try stream.writeAll(", ");
                            try self.writeInstParamToStream(stream, death);
                        }
                        try stream.writeAll("}\n");
                    }
                }

                for (param.instructions) |inst| {
                    const my_i = self.next_instr_index;
                    self.next_instr_index += 1;
                    try self.inst_table.putNoClobber(inst, .{ .inst = inst, .index = my_i, .name = undefined });
                    try stream.writeByteNTimes(' ', self.indent);
                    try stream.print("%{d} ", .{my_i});
                    if (inst.cast(Inst.Block)) |block| {
                        const name = try std.fmt.allocPrint(&self.arena.allocator, "label_{d}", .{my_i});
                        try self.block_table.put(block, name);
                    } else if (inst.cast(Inst.Loop)) |loop| {
                        const name = try std.fmt.allocPrint(&self.arena.allocator, "loop_{d}", .{my_i});
                        try self.loop_table.put(loop, name);
                    }
                    self.indent += 2;
                    try self.writeInstToStream(stream, inst);
                    if (self.module.metadata.get(inst)) |metadata| {
                        try stream.print(" ; deaths=0b{b}", .{metadata.deaths});
                        // This is conditionally compiled in because addresses mess up the tests due
                        // to Address Space Layout Randomization. It's super useful when debugging
                        // codegen.zig though.
                        if (!std.builtin.is_test) {
                            try stream.print(" 0x{x}", .{metadata.addr});
                        }
                    }
                    self.indent -= 2;
                    try stream.writeByte('\n');
                }
                try stream.writeByteNTimes(' ', self.indent - 2);
                try stream.writeByte('}');
            },
            bool => return stream.writeByte("01"[@boolToInt(param)]),
            []u8, []const u8 => return stream.print("\"{}\"", .{std.zig.fmtEscapes(param)}),
            BigIntConst, usize => return stream.print("{}", .{param}),
            TypedValue => return stream.print("TypedValue{{ .ty = {}, .val = {}}}", .{ param.ty, param.val }),
            *IrModule.Decl => return stream.print("Decl({s})", .{param.name}),
            *Inst.Block => {
                const name = self.block_table.get(param) orelse "!BADREF!";
                return stream.print("\"{}\"", .{std.zig.fmtEscapes(name)});
            },
            *Inst.Loop => {
                const name = self.loop_table.get(param).?;
                return stream.print("\"{}\"", .{std.zig.fmtEscapes(name)});
            },
            [][]const u8 => {
                try stream.writeByte('[');
                for (param) |str, i| {
                    if (i != 0) {
                        try stream.writeAll(", ");
                    }
                    try stream.print("\"{}\"", .{std.zig.fmtEscapes(str)});
                }
                try stream.writeByte(']');
            },
            []Inst.SwitchBr.Case => {
                if (param.len == 0) {
                    return stream.writeAll("{}");
                }
                try stream.writeAll("{\n");
                for (param) |*case, i| {
                    if (i != 0) {
                        try stream.writeAll(",\n");
                    }
                    try stream.writeByteNTimes(' ', self.indent);
                    self.indent += 2;
                    try self.writeParamToStream(stream, &case.item);
                    try stream.writeAll(" => ");
                    try self.writeParamToStream(stream, &case.body);
                    self.indent -= 2;
                }
                try stream.writeByte('\n');
                try stream.writeByteNTimes(' ', self.indent - 2);
                try stream.writeByte('}');
            },
            else => |T| @compileError("unimplemented: rendering parameter of type " ++ @typeName(T)),
        }
    }

    fn writeInstParamToStream(self: *Writer, stream: anytype, inst: *Inst) !void {
        if (self.inst_table.get(inst)) |info| {
            if (info.index) |i| {
                try stream.print("%{d}", .{info.index});
            } else {
                try stream.print("@{s}", .{info.name});
            }
        } else if (inst.cast(Inst.DeclVal)) |decl_val| {
            try stream.print("@{s}", .{decl_val.positionals.decl.name});
        } else {
            // This should be unreachable in theory, but since ZIR is used for debugging the compiler
            // we output some debug text instead.
            try stream.print("?{s}?", .{@tagName(inst.tag)});
        }
    }
};

/// For debugging purposes, prints a function representation to stderr.
pub fn dumpFn(old_module: IrModule, module_fn: *IrModule.Fn) void {
    const allocator = old_module.gpa;
    var ctx: DumpTzir = .{
        .allocator = allocator,
        .arena = std.heap.ArenaAllocator.init(allocator),
        .old_module = &old_module,
        .module_fn = module_fn,
        .indent = 2,
        .inst_table = DumpTzir.InstTable.init(allocator),
        .partial_inst_table = DumpTzir.InstTable.init(allocator),
        .const_table = DumpTzir.InstTable.init(allocator),
    };
    defer ctx.inst_table.deinit();
    defer ctx.partial_inst_table.deinit();
    defer ctx.const_table.deinit();
    defer ctx.arena.deinit();

    switch (module_fn.state) {
        .queued => std.debug.print("(queued)", .{}),
        .inline_only => std.debug.print("(inline_only)", .{}),
        .in_progress => std.debug.print("(in_progress)", .{}),
        .sema_failure => std.debug.print("(sema_failure)", .{}),
        .dependency_failure => std.debug.print("(dependency_failure)", .{}),
        .success => {
            const writer = std.io.getStdErr().writer();
            ctx.dump(module_fn.body, writer) catch @panic("failed to dump TZIR");
        },
    }
}

const DumpTzir = struct {
    allocator: *Allocator,
    arena: std.heap.ArenaAllocator,
    old_module: *const IrModule,
    module_fn: *IrModule.Fn,
    indent: usize,
    inst_table: InstTable,
    partial_inst_table: InstTable,
    const_table: InstTable,
    next_index: usize = 0,
    next_partial_index: usize = 0,
    next_const_index: usize = 0,

    const InstTable = std.AutoArrayHashMap(*ir.Inst, usize);

    /// TODO: Improve this code to include a stack of ir.Body and store the instructions
    /// in there. Now we are putting all the instructions in a function local table,
    /// however instructions that are in a Body can be thown away when the Body ends.
    fn dump(dtz: *DumpTzir, body: ir.Body, writer: std.fs.File.Writer) !void {
        // First pass to pre-populate the table so that we can show even invalid references.
        // Must iterate the same order we iterate the second time.
        // We also look for constants and put them in the const_table.
        try dtz.fetchInstsAndResolveConsts(body);

        std.debug.print("Module.Function(name={s}):\n", .{dtz.module_fn.owner_decl.name});

        for (dtz.const_table.items()) |entry| {
            const constant = entry.key.castTag(.constant).?;
            try writer.print("  @{d}: {} = {};\n", .{
                entry.value, constant.base.ty, constant.val,
            });
        }

        return dtz.dumpBody(body, writer);
    }

    fn fetchInstsAndResolveConsts(dtz: *DumpTzir, body: ir.Body) error{OutOfMemory}!void {
        for (body.instructions) |inst| {
            try dtz.inst_table.put(inst, dtz.next_index);
            dtz.next_index += 1;
            switch (inst.tag) {
                .alloc,
                .retvoid,
                .unreach,
                .breakpoint,
                .dbg_stmt,
                .arg,
                => {},

                .ref,
                .ret,
                .bitcast,
                .not,
                .is_non_null,
                .is_non_null_ptr,
                .is_null,
                .is_null_ptr,
                .is_err,
                .is_err_ptr,
                .ptrtoint,
                .floatcast,
                .intcast,
                .load,
                .optional_payload,
                .optional_payload_ptr,
                .wrap_optional,
                => {
                    const un_op = inst.cast(ir.Inst.UnOp).?;
                    try dtz.findConst(un_op.operand);
                },

                .add,
                .sub,
                .cmp_lt,
                .cmp_lte,
                .cmp_eq,
                .cmp_gte,
                .cmp_gt,
                .cmp_neq,
                .store,
                .bool_and,
                .bool_or,
                .bit_and,
                .bit_or,
                .xor,
                => {
                    const bin_op = inst.cast(ir.Inst.BinOp).?;
                    try dtz.findConst(bin_op.lhs);
                    try dtz.findConst(bin_op.rhs);
                },

                .br => {
                    const br = inst.castTag(.br).?;
                    try dtz.findConst(&br.block.base);
                    try dtz.findConst(br.operand);
                },

                .br_block_flat => {
                    const br_block_flat = inst.castTag(.br_block_flat).?;
                    try dtz.findConst(&br_block_flat.block.base);
                    try dtz.fetchInstsAndResolveConsts(br_block_flat.body);
                },

                .br_void => {
                    const br_void = inst.castTag(.br_void).?;
                    try dtz.findConst(&br_void.block.base);
                },

                .block => {
                    const block = inst.castTag(.block).?;
                    try dtz.fetchInstsAndResolveConsts(block.body);
                },

                .condbr => {
                    const condbr = inst.castTag(.condbr).?;
                    try dtz.findConst(condbr.condition);
                    try dtz.fetchInstsAndResolveConsts(condbr.then_body);
                    try dtz.fetchInstsAndResolveConsts(condbr.else_body);
                },

                .loop => {
                    const loop = inst.castTag(.loop).?;
                    try dtz.fetchInstsAndResolveConsts(loop.body);
                },
                .call => {
                    const call = inst.castTag(.call).?;
                    try dtz.findConst(call.func);
                    for (call.args) |arg| {
                        try dtz.findConst(arg);
                    }
                },

                // TODO fill out this debug printing
                .assembly,
                .constant,
                .varptr,
                .switchbr,
                => {},
            }
        }
    }

    fn dumpBody(dtz: *DumpTzir, body: ir.Body, writer: std.fs.File.Writer) (std.fs.File.WriteError || error{OutOfMemory})!void {
        for (body.instructions) |inst| {
            const my_index = dtz.next_partial_index;
            try dtz.partial_inst_table.put(inst, my_index);
            dtz.next_partial_index += 1;

            try writer.writeByteNTimes(' ', dtz.indent);
            try writer.print("%{d}: {} = {s}(", .{
                my_index, inst.ty, @tagName(inst.tag),
            });
            switch (inst.tag) {
                .alloc,
                .retvoid,
                .unreach,
                .breakpoint,
                .dbg_stmt,
                => try writer.writeAll(")\n"),

                .ref,
                .ret,
                .bitcast,
                .not,
                .is_non_null,
                .is_null,
                .is_non_null_ptr,
                .is_null_ptr,
                .is_err,
                .is_err_ptr,
                .ptrtoint,
                .floatcast,
                .intcast,
                .load,
                .optional_payload,
                .optional_payload_ptr,
                .wrap_optional,
                => {
                    const un_op = inst.cast(ir.Inst.UnOp).?;
                    const kinky = try dtz.writeInst(writer, un_op.operand);
                    if (kinky != null) {
                        try writer.writeAll(") // Instruction does not dominate all uses!\n");
                    } else {
                        try writer.writeAll(")\n");
                    }
                },

                .add,
                .sub,
                .cmp_lt,
                .cmp_lte,
                .cmp_eq,
                .cmp_gte,
                .cmp_gt,
                .cmp_neq,
                .store,
                .bool_and,
                .bool_or,
                .bit_and,
                .bit_or,
                .xor,
                => {
                    const bin_op = inst.cast(ir.Inst.BinOp).?;

                    const lhs_kinky = try dtz.writeInst(writer, bin_op.lhs);
                    try writer.writeAll(", ");
                    const rhs_kinky = try dtz.writeInst(writer, bin_op.rhs);

                    if (lhs_kinky != null or rhs_kinky != null) {
                        try writer.writeAll(") // Instruction does not dominate all uses!");
                        if (lhs_kinky) |lhs| {
                            try writer.print(" %{d}", .{lhs});
                        }
                        if (rhs_kinky) |rhs| {
                            try writer.print(" %{d}", .{rhs});
                        }
                        try writer.writeAll("\n");
                    } else {
                        try writer.writeAll(")\n");
                    }
                },

                .arg => {
                    const arg = inst.castTag(.arg).?;
                    try writer.print("{s})\n", .{arg.name});
                },

                .br => {
                    const br = inst.castTag(.br).?;

                    const lhs_kinky = try dtz.writeInst(writer, &br.block.base);
                    try writer.writeAll(", ");
                    const rhs_kinky = try dtz.writeInst(writer, br.operand);

                    if (lhs_kinky != null or rhs_kinky != null) {
                        try writer.writeAll(") // Instruction does not dominate all uses!");
                        if (lhs_kinky) |lhs| {
                            try writer.print(" %{d}", .{lhs});
                        }
                        if (rhs_kinky) |rhs| {
                            try writer.print(" %{d}", .{rhs});
                        }
                        try writer.writeAll("\n");
                    } else {
                        try writer.writeAll(")\n");
                    }
                },

                .br_block_flat => {
                    const br_block_flat = inst.castTag(.br_block_flat).?;
                    const block_kinky = try dtz.writeInst(writer, &br_block_flat.block.base);
                    if (block_kinky != null) {
                        try writer.writeAll(", { // Instruction does not dominate all uses!\n");
                    } else {
                        try writer.writeAll(", {\n");
                    }

                    const old_indent = dtz.indent;
                    dtz.indent += 2;
                    try dtz.dumpBody(br_block_flat.body, writer);
                    dtz.indent = old_indent;

                    try writer.writeByteNTimes(' ', dtz.indent);
                    try writer.writeAll("})\n");
                },

                .br_void => {
                    const br_void = inst.castTag(.br_void).?;
                    const kinky = try dtz.writeInst(writer, &br_void.block.base);
                    if (kinky) |_| {
                        try writer.writeAll(") // Instruction does not dominate all uses!\n");
                    } else {
                        try writer.writeAll(")\n");
                    }
                },

                .block => {
                    const block = inst.castTag(.block).?;

                    try writer.writeAll("{\n");

                    const old_indent = dtz.indent;
                    dtz.indent += 2;
                    try dtz.dumpBody(block.body, writer);
                    dtz.indent = old_indent;

                    try writer.writeByteNTimes(' ', dtz.indent);
                    try writer.writeAll("})\n");
                },

                .condbr => {
                    const condbr = inst.castTag(.condbr).?;

                    const condition_kinky = try dtz.writeInst(writer, condbr.condition);
                    if (condition_kinky != null) {
                        try writer.writeAll(", { // Instruction does not dominate all uses!\n");
                    } else {
                        try writer.writeAll(", {\n");
                    }

                    const old_indent = dtz.indent;
                    dtz.indent += 2;
                    try dtz.dumpBody(condbr.then_body, writer);

                    try writer.writeByteNTimes(' ', old_indent);
                    try writer.writeAll("}, {\n");

                    try dtz.dumpBody(condbr.else_body, writer);
                    dtz.indent = old_indent;

                    try writer.writeByteNTimes(' ', old_indent);
                    try writer.writeAll("})\n");
                },

                .loop => {
                    const loop = inst.castTag(.loop).?;

                    try writer.writeAll("{\n");

                    const old_indent = dtz.indent;
                    dtz.indent += 2;
                    try dtz.dumpBody(loop.body, writer);
                    dtz.indent = old_indent;

                    try writer.writeByteNTimes(' ', dtz.indent);
                    try writer.writeAll("})\n");
                },

                .call => {
                    const call = inst.castTag(.call).?;

                    const args_kinky = try dtz.allocator.alloc(?usize, call.args.len);
                    defer dtz.allocator.free(args_kinky);
                    std.mem.set(?usize, args_kinky, null);
                    var any_kinky_args = false;

                    const func_kinky = try dtz.writeInst(writer, call.func);

                    for (call.args) |arg, i| {
                        try writer.writeAll(", ");

                        args_kinky[i] = try dtz.writeInst(writer, arg);
                        any_kinky_args = any_kinky_args or args_kinky[i] != null;
                    }

                    if (func_kinky != null or any_kinky_args) {
                        try writer.writeAll(") // Instruction does not dominate all uses!");
                        if (func_kinky) |func_index| {
                            try writer.print(" %{d}", .{func_index});
                        }
                        for (args_kinky) |arg_kinky| {
                            if (arg_kinky) |arg_index| {
                                try writer.print(" %{d}", .{arg_index});
                            }
                        }
                        try writer.writeAll("\n");
                    } else {
                        try writer.writeAll(")\n");
                    }
                },

                // TODO fill out this debug printing
                .assembly,
                .constant,
                .varptr,
                .switchbr,
                => {
                    try writer.writeAll("!TODO!)\n");
                },
            }
        }
    }

    fn writeInst(dtz: *DumpTzir, writer: std.fs.File.Writer, inst: *ir.Inst) !?usize {
        if (dtz.partial_inst_table.get(inst)) |operand_index| {
            try writer.print("%{d}", .{operand_index});
            return null;
        } else if (dtz.const_table.get(inst)) |operand_index| {
            try writer.print("@{d}", .{operand_index});
            return null;
        } else if (dtz.inst_table.get(inst)) |operand_index| {
            try writer.print("%{d}", .{operand_index});
            return operand_index;
        } else {
            try writer.writeAll("!BADREF!");
            return null;
        }
    }

    fn findConst(dtz: *DumpTzir, operand: *ir.Inst) !void {
        if (operand.tag == .constant) {
            try dtz.const_table.put(operand, dtz.next_const_index);
            dtz.next_const_index += 1;
        }
    }
};

/// For debugging purposes, like dumpFn but for unanalyzed zir blocks
pub fn dumpZir(allocator: *Allocator, kind: []const u8, decl_name: [*:0]const u8, instructions: []*Inst) !void {
    var fib = std.heap.FixedBufferAllocator.init(&[_]u8{});
    var module = Module{
        .decls = &[_]*Module.Decl{},
        .arena = std.heap.ArenaAllocator.init(&fib.allocator),
        .metadata = std.AutoHashMap(*Inst, Module.MetaData).init(&fib.allocator),
        .body_metadata = std.AutoHashMap(*Body, Module.BodyMetaData).init(&fib.allocator),
    };
    var write = Writer{
        .module = &module,
        .inst_table = InstPtrTable.init(allocator),
        .block_table = std.AutoHashMap(*Inst.Block, []const u8).init(allocator),
        .loop_table = std.AutoHashMap(*Inst.Loop, []const u8).init(allocator),
        .arena = std.heap.ArenaAllocator.init(allocator),
        .indent = 4,
        .next_instr_index = 0,
    };
    defer write.arena.deinit();
    defer write.inst_table.deinit();
    defer write.block_table.deinit();
    defer write.loop_table.deinit();

    try write.inst_table.ensureCapacity(@intCast(u32, instructions.len));

    const stderr = std.io.getStdErr().writer();
    try stderr.print("{s} {s} {{ // unanalyzed\n", .{ kind, decl_name });

    for (instructions) |inst| {
        const my_i = write.next_instr_index;
        write.next_instr_index += 1;

        if (inst.cast(Inst.Block)) |block| {
            const name = try std.fmt.allocPrint(&write.arena.allocator, "label_{d}", .{my_i});
            try write.block_table.put(block, name);
        } else if (inst.cast(Inst.Loop)) |loop| {
            const name = try std.fmt.allocPrint(&write.arena.allocator, "loop_{d}", .{my_i});
            try write.loop_table.put(loop, name);
        }

        try write.inst_table.putNoClobber(inst, .{ .inst = inst, .index = my_i, .name = "inst" });
        try stderr.print("  %{d} ", .{my_i});
        try write.writeInstToStream(stderr, inst);
        try stderr.writeByte('\n');
    }

    try stderr.print("}} // {s} {s}\n\n", .{ kind, decl_name });
}<|MERGE_RESOLUTION|>--- conflicted
+++ resolved
@@ -354,15 +354,10 @@
                 .return_void,
                 .ret_ptr,
                 .ret_type,
-<<<<<<< HEAD
                 .unreach_nocheck,
                 .@"unreachable",
                 .arg,
-=======
-                .unreachable_unsafe,
-                .unreachable_safe,
                 .void_value,
->>>>>>> d3565ed6
                 => NoOp,
 
                 .alloc,
